pub mod solutions;
pub use solutions::{InvalidationCause, PVTSolution, PVTSolutionType};

mod filter;

pub use filter::Filter;
pub(crate) use filter::FilterState;

use log::{debug, error, warn};
use std::collections::HashMap;

use crate::{
    ambiguity::Ambiguities,
    candidate::Candidate,
    cfg::Config,
    constants::Constants,
<<<<<<< HEAD
    prelude::{Error, IonosphereBias, Method, Orbit, SV},
=======
    prelude::{Duration, Error, IonosphereBias, Method, SV},
>>>>>>> d534cb24
};

use nalgebra::{
    base::dimension::{U4, U8},
    OMatrix, OVector,
};

use nyx::cosmic::SPEED_OF_LIGHT_M_S;

/// SV Navigation information
#[derive(Debug, Clone, Default)]
pub struct SVInput {
    /// Possible [Orbit] state
    pub orbit: Option<Orbit>,
    /// Troposphere bias in meters of delay
    pub tropo_bias: Option<f64>,
    /// Ionosphere bias
    pub iono_bias: Option<IonosphereBias>,
    /// Correction to said constellation, expressed as [Duration]
    pub clock_correction: Option<Duration>,
}

/// Navigation Input
#[derive(Debug, Clone)]
pub struct Input {
    /// Measurement vector
    pub y: OVector<f64, U8>,
    /// NAV Matrix
    pub g: OMatrix<f64, U8, U8>,
    /// Weight Diagonal Matrix
    pub w: OMatrix<f64, U8, U8>,
    /// SV dependent data
    pub sv: HashMap<SV, SVInput>,
}

/// Navigation Output
#[derive(Debug, Clone, Default)]
pub(crate) struct Output {
    /// Time Dilution of Precision
    pub tdop: f64,
    /// Geometric Dilution of Precision
    pub gdop: f64,
    /// Position Dilution of Precision
    pub pdop: f64,
    /// Q covariance matrix
    pub q: OMatrix<f64, U8, U8>,
    /// Filter state
    pub state: FilterState,
}

impl Output {
    pub(crate) fn q_covar4x4(&self) -> OMatrix<f64, U4, U4> {
        OMatrix::<f64, U4, U4>::new(
            self.q[(0, 0)],
            self.q[(0, 1)],
            self.q[(0, 2)],
            self.q[(0, 3)],
            self.q[(1, 0)],
            self.q[(1, 1)],
            self.q[(1, 2)],
            self.q[(1, 3)],
            self.q[(2, 0)],
            self.q[(2, 1)],
            self.q[(2, 2)],
            self.q[(2, 3)],
            self.q[(3, 0)],
            self.q[(3, 1)],
            self.q[(3, 2)],
            self.q[(3, 3)],
        )
    }
}

impl Input {
    /// Forms new Navigation Input
    pub fn new(
        apriori_km: (f64, f64, f64),
        cfg: &Config,
        cd: &[Candidate],
        w: OMatrix<f64, U8, U8>,
        ambiguities: &Ambiguities,
    ) -> Result<Self, Error> {
        let mut y = OVector::<f64, U8>::zeros();
        let mut g = OMatrix::<f64, U8, U8>::zeros();
        let mut sv = HashMap::<SV, SVInput>::with_capacity(cd.len());
        /*
         * Compensate for ARP (if possible)
         */
<<<<<<< HEAD
        let apriori_km = match cfg.arp_enu {
            Some(offset) => {
                //apriori.0 + offset.0,
                //apriori.1 + offset.1,
                //apriori.2 + offset.2,
                warn!("ARP compensation is not feasible yet");
                apriori_km
            },
            None => apriori_km,
        };

        let (x0_km, y0_km, z0_km) = apriori_km;

        for i in 0..8 {
            let mut sv_input = SVInput::default();

            let index = if i >= cd.len() {
                if cfg.sol_type == PVTSolutionType::TimeOnly {
                    0
                } else {
                    i - cd.len()
                }
            } else {
                i
            };

            let orbit = cd[index].orbit.ok_or(Error::UnresolvedState)?;
            let clock_corr = cd[index].clock_corr.duration.to_seconds();
            sv_input.orbit = Some(orbit);

            let (sv_x_km, sv_y_km, sv_z_km) =
                (orbit.radius_km.x, orbit.radius_km.y, orbit.radius_km.z);

            let mut rho =
                ((sv_x_km - x0_km).powi(2) + (sv_y_km - y0_km).powi(2) + (sv_z_km - z0_km).powi(2))
                    .sqrt();

            if cfg.modeling.relativistic_path_range {
                let mu = Constants::EARTH_GRAVITATION;
                let r_sat = ((orbit.radius_km.x * 1.0E3).powi(2)
                    + (orbit.radius_km.y * 1.0E3).powi(2)
                    + (orbit.radius_km.z * 1.0E3).powi(2))
                .sqrt();
                let r_0 =
                    ((x0_km * 1.0E3).powi(2) + (y0_km * 1.0E3).powi(2) + (z0_km * 1.0E3).powi(2))
                        .sqrt();
                let r_sat_0 = r_0 - r_sat;
                let dr = 2.0 * mu / SPEED_OF_LIGHT_M_S / SPEED_OF_LIGHT_M_S
                    * ((r_sat + r_0 + r_sat_0) / (r_sat + r_0 - r_sat_0)).ln();
                debug!(
                    "{}({}) relativistic path range {:.3E}m",
                    cd[index].t, cd[index].sv, dr
                );
                rho += dr;
            }

            let (x_i, y_i, z_i) = (
                (x0_km - sv_x_km) / rho,
                (y0_km - sv_y_km) / rho,
                (z0_km - sv_z_km) / rho,
            );

            g[(i, 0)] = x_i;
            g[(i, 1)] = y_i;
            g[(i, 2)] = z_i;
            g[(i, 3)] = 1.0_f64;

            let mut models = 0.0_f64;

            if cfg.modeling.sv_clock_bias {
                models -= clock_corr * SPEED_OF_LIGHT_M_S;
            }
            if let Some(delay) = cfg.externalref_delay {
                models -= delay * SPEED_OF_LIGHT_M_S;
            }

            let (pr, frequency) = match cfg.method {
                Method::SPP => {
                    let pr = cd[index]
                        .prefered_pseudorange()
                        .ok_or(Error::MissingPseudoRange)?;
                    (pr.pseudo.unwrap(), pr.carrier.frequency())
=======
        let apriori_ecef_m = match cfg.arp_enu {
            Some(offset) => (
                apriori.0 + offset.0,
                apriori.1 + offset.1,
                apriori.2 + offset.2,
            ),
            None => apriori,
        };

        // TODO: remove 8x8 size limitation
        let mut i = 0;
        let mut max = match cfg.sol_type {
            PVTSolutionType::TimeOnly => 1,
            _ => 4,
        };
        if cfg.fixed_altitude.is_some() {
            max -= 1;
        }
        while i < max {
            let mut sv_input = SVInput::default();

            match cd[i].matrix_contribution(cfg, i, &mut y, &mut g, apriori_ecef_m) {
                Ok(input) => {
                    sv.insert(cd[i].sv, input);
>>>>>>> d534cb24
                },
                Err(e) => {
                    debug!("{}({}): cannot contribute - {}", cd[i].t, cd[i].sv, e);
                    continue;
                },
            }

            // TODO reestablish phase contribution
            g[(4 + i, 4 + i)] = 1.0_f64;
            y[4 + i] = y[i];
            //TODO phase contrib
            //if i > 3 {
            //    g[(i, i)] = 1.0_f64;

            //    if cfg.method == Method::PPP {
            //        let cmb = cd[index]
            //            .phase_if_combination()
            //            .ok_or(Error::PhaseRangeCombination)?;

            //        let f_1 = cmb.rhs.frequency();
            //        let lambda_j = cmb.lhs.wavelength();
            //        let f_j = cmb.lhs.frequency();

            //        let (lambda_n, lambda_w) = (
            //            SPEED_OF_LIGHT_M_S / (f_1 + f_j),
            //            SPEED_OF_LIGHT_M_S / (f_1 - f_j),
            //        );

            //        let bias = if let Some(ambiguity) = ambiguities.get(&(cd[index].sv, cmb.rhs)) {
            //            let (n_1, n_w) = (ambiguity.n_1, ambiguity.n_w);
            //            let b_c = lambda_n * (n_1 + (lambda_w / lambda_j) * n_w);
            //            debug!(
            //                "{} ({}/{}) b_c: {}",
            //                cd[index].t, cd[index].sv, cmb.rhs, b_c
            //            );
            //            b_c
            //        } else {
            //            error!(
            //                "{} ({}/{}): unresolved ambiguity",
            //                cd[index].t, cd[index].sv, cmb.rhs
            //            );
            //            return Err(Error::UnresolvedAmbiguity);
            //        };

            //        // TODO: conclude windup
            //        let windup = 0.0_f64;

            //        y[i] = cmb.value - rho - models - windup + bias;
            //    }
            //}
            i += 1;
        }

        // TODO: improve matrix formation
        if max == 3 {
            y[3] = y[2];
            g[(3, 3)] = 1.0_f64;
            y[4 + 3] = y[2];
            g[(4 + 3, 4 + 3)] = 1.0_f64;
        }

        // TODO: improve matrix formation
        if max == 1 {
            y[1] = y[0];
            y[2] = y[0];
            y[3] = y[0];

            g[(1, 1)] = 1.0_f64;
            g[(2, 2)] = 1.0_f64;
            g[(3, 3)] = 1.0_f64;

            y[4 + 1] = y[0];
            y[4 + 2] = y[0];
            y[4 + 3] = y[0];

            g[(4 + 1, 4 + 1)] = 1.0_f64;
            g[(4 + 2, 4 + 2)] = 1.0_f64;
            g[(4 + 3, 4 + 3)] = 1.0_f64;
        }

        debug!("y: {} g: {}, w: {}", y, g, w);
        Ok(Self { y, g, w, sv })
    }
}

#[derive(Debug, Clone)]
pub(crate) struct Navigation {
    filter: Filter,
    pending: Output,
    filter_state: Option<FilterState>,
}

impl Navigation {
    pub fn new(filter: Filter) -> Self {
        Self {
            filter,
            filter_state: None,
            pending: Default::default(),
        }
    }
    pub fn resolve(&mut self, input: &Input) -> Result<Output, Error> {
        let out = self.filter.resolve(input, self.filter_state.clone())?;
        self.pending = out.clone();
        Ok(out)
    }
    pub fn validate(&mut self) {
        self.filter_state = Some(self.pending.state.clone());
    }
}<|MERGE_RESOLUTION|>--- conflicted
+++ resolved
@@ -6,19 +6,18 @@
 pub use filter::Filter;
 pub(crate) use filter::FilterState;
 
-use log::{debug, error, warn};
+use log::{debug, 
+    //error, 
+    warn};
 use std::collections::HashMap;
 
 use crate::{
     ambiguity::Ambiguities,
     candidate::Candidate,
     cfg::Config,
-    constants::Constants,
-<<<<<<< HEAD
-    prelude::{Error, IonosphereBias, Method, Orbit, SV},
-=======
-    prelude::{Duration, Error, IonosphereBias, Method, SV},
->>>>>>> d534cb24
+    // constants::Constants,
+    prelude::{Duration, Error, IonosphereBias, //Method, 
+    SV, Orbit},
 };
 
 use nalgebra::{
@@ -26,7 +25,7 @@
     OMatrix, OVector,
 };
 
-use nyx::cosmic::SPEED_OF_LIGHT_M_S;
+// use nyx::cosmic::SPEED_OF_LIGHT_M_S;
 
 /// SV Navigation information
 #[derive(Debug, Clone, Default)]
@@ -99,7 +98,7 @@
         cfg: &Config,
         cd: &[Candidate],
         w: OMatrix<f64, U8, U8>,
-        ambiguities: &Ambiguities,
+        _: &Ambiguities,
     ) -> Result<Self, Error> {
         let mut y = OVector::<f64, U8>::zeros();
         let mut g = OMatrix::<f64, U8, U8>::zeros();
@@ -107,9 +106,8 @@
         /*
          * Compensate for ARP (if possible)
          */
-<<<<<<< HEAD
         let apriori_km = match cfg.arp_enu {
-            Some(offset) => {
+            Some(_) => {
                 //apriori.0 + offset.0,
                 //apriori.1 + offset.1,
                 //apriori.2 + offset.2,
@@ -119,89 +117,6 @@
             None => apriori_km,
         };
 
-        let (x0_km, y0_km, z0_km) = apriori_km;
-
-        for i in 0..8 {
-            let mut sv_input = SVInput::default();
-
-            let index = if i >= cd.len() {
-                if cfg.sol_type == PVTSolutionType::TimeOnly {
-                    0
-                } else {
-                    i - cd.len()
-                }
-            } else {
-                i
-            };
-
-            let orbit = cd[index].orbit.ok_or(Error::UnresolvedState)?;
-            let clock_corr = cd[index].clock_corr.duration.to_seconds();
-            sv_input.orbit = Some(orbit);
-
-            let (sv_x_km, sv_y_km, sv_z_km) =
-                (orbit.radius_km.x, orbit.radius_km.y, orbit.radius_km.z);
-
-            let mut rho =
-                ((sv_x_km - x0_km).powi(2) + (sv_y_km - y0_km).powi(2) + (sv_z_km - z0_km).powi(2))
-                    .sqrt();
-
-            if cfg.modeling.relativistic_path_range {
-                let mu = Constants::EARTH_GRAVITATION;
-                let r_sat = ((orbit.radius_km.x * 1.0E3).powi(2)
-                    + (orbit.radius_km.y * 1.0E3).powi(2)
-                    + (orbit.radius_km.z * 1.0E3).powi(2))
-                .sqrt();
-                let r_0 =
-                    ((x0_km * 1.0E3).powi(2) + (y0_km * 1.0E3).powi(2) + (z0_km * 1.0E3).powi(2))
-                        .sqrt();
-                let r_sat_0 = r_0 - r_sat;
-                let dr = 2.0 * mu / SPEED_OF_LIGHT_M_S / SPEED_OF_LIGHT_M_S
-                    * ((r_sat + r_0 + r_sat_0) / (r_sat + r_0 - r_sat_0)).ln();
-                debug!(
-                    "{}({}) relativistic path range {:.3E}m",
-                    cd[index].t, cd[index].sv, dr
-                );
-                rho += dr;
-            }
-
-            let (x_i, y_i, z_i) = (
-                (x0_km - sv_x_km) / rho,
-                (y0_km - sv_y_km) / rho,
-                (z0_km - sv_z_km) / rho,
-            );
-
-            g[(i, 0)] = x_i;
-            g[(i, 1)] = y_i;
-            g[(i, 2)] = z_i;
-            g[(i, 3)] = 1.0_f64;
-
-            let mut models = 0.0_f64;
-
-            if cfg.modeling.sv_clock_bias {
-                models -= clock_corr * SPEED_OF_LIGHT_M_S;
-            }
-            if let Some(delay) = cfg.externalref_delay {
-                models -= delay * SPEED_OF_LIGHT_M_S;
-            }
-
-            let (pr, frequency) = match cfg.method {
-                Method::SPP => {
-                    let pr = cd[index]
-                        .prefered_pseudorange()
-                        .ok_or(Error::MissingPseudoRange)?;
-                    (pr.pseudo.unwrap(), pr.carrier.frequency())
-=======
-        let apriori_ecef_m = match cfg.arp_enu {
-            Some(offset) => (
-                apriori.0 + offset.0,
-                apriori.1 + offset.1,
-                apriori.2 + offset.2,
-            ),
-            None => apriori,
-        };
-
-        // TODO: remove 8x8 size limitation
-        let mut i = 0;
         let mut max = match cfg.sol_type {
             PVTSolutionType::TimeOnly => 1,
             _ => 4,
@@ -209,16 +124,15 @@
         if cfg.fixed_altitude.is_some() {
             max -= 1;
         }
+        let mut i = 0;
+
         while i < max {
-            let mut sv_input = SVInput::default();
-
-            match cd[i].matrix_contribution(cfg, i, &mut y, &mut g, apriori_ecef_m) {
+            match cd[i].matrix_contribution(cfg, i, &mut y, &mut g, apriori_km) {
                 Ok(input) => {
                     sv.insert(cd[i].sv, input);
->>>>>>> d534cb24
                 },
                 Err(e) => {
-                    debug!("{}({}): cannot contribute - {}", cd[i].t, cd[i].sv, e);
+                    debug!("{}({}) cannot contribute: {}", cd[i].t, cd[i].sv, e);
                     continue;
                 },
             }
