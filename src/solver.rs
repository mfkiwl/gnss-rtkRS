--- conflicted
+++ resolved
@@ -30,8 +30,7 @@
         Input as NavigationInput, Navigation, PVTSolution, PVTSolutionType,
     },
     orbit::OrbitalStateProvider,
-    prelude::{Duration, Epoch, Observation, Orbit, SV},
-    rtk::BaseStation,
+    prelude::{Duration, Epoch, Orbit, SV},
 };
 
 #[derive(Debug, PartialEq, Error)]
@@ -155,18 +154,8 @@
     /* prev. solution for internal logic */
     /// Previous solution (internal logic)
     prev_solution: Option<(Epoch, PVTSolution)>,
-    // /// Previous VDOP (internal logic)
-    // prev_vdop: Option<f64>,
-    // /// Previously used (internal logic)
-    // prev_used: Vec<SV>,
     /// Stored previous SV state (internal logic)
-<<<<<<< HEAD
     sv_orbits: HashMap<SV, Orbit>,
-    /// Base station observations (single malloc)
-    base_observations: HashMap<SV, Vec<Observation>>,
-=======
-    prev_sv_state: HashMap<SV, (Epoch, Vector3<f64>)>,
->>>>>>> d534cb24
 }
 
 /// Apply signal condition criteria
@@ -207,45 +196,7 @@
     })
 }
 
-<<<<<<< HEAD
-impl<O: OrbitalStateProvider, B: BaseStation> Solver<O, B> {
-    /// Create new Position [Solver] dedicated to PPP positioning with possible
-    /// knowledge of the receiver position (ahead of time).
-    /// # Inputs
-    ///  - cfg: [Config] setup
-    ///  - initial: Optional initial Position expressed as [Orbit] which must be epxressed
-    ///  in a geodetic fixed body Frame.
-    ///  - orbit: [OrbitalStateProvider] needs to return [SV] orbital state when we request it,
-    ///  otherwise, the algorithm cannot proceed.
-    /// # Output
-    ///  - [Solver] with possible [Error]
-    pub fn ppp(cfg: &Config, initial: Option<Orbit>, orbit: O) -> Result<Self, Error> {
-        Self::new(cfg, initial, orbit, None)
-    }
-    /// Create new Position [Solver] dedicated to PPP surveying,
-    /// the initial location is not known, we will have to consume
-    /// one complete Epoch (with 4 [SV] in sight) to initialize the process.
-    /// # Inputs
-    ///  - cfg: [Config] setup
-    ///  - orbit: [OrbitalStateProvider] needs to return [SV] orbital state when we request it,
-    ///  otherwise, the algorithm cannot proceed.
-    /// # Output
-    ///  - [Solver] with possible [Error]
-    pub fn ppp_survey(cfg: &Config, orbit: O) -> Result<Self, Error> {
-        Self::new(cfg, None, orbit, None)
-    }
-    /// Create new Position [Solver] dedicated to RTK positioning
-    pub fn rtk(
-        cfg: &Config,
-        initial: Option<Orbit>,
-        orbit: O,
-        base_station: B,
-    ) -> Result<Self, Error> {
-        Self::new(cfg, initial, orbit, Some(base_station))
-    }
-=======
 impl<O: OrbitalStateProvider> Solver<O> {
->>>>>>> d534cb24
     /// Create a new Position [Solver] that may support any positioning technique..
     /// ## Inputs
     /// - cfg: Solver [Config]
@@ -255,17 +206,7 @@
     ///   You have to take that into account, especially when operating in Fixed Altitude
     ///   or Time Only modes.
     /// - orbit: [OrbitalStateProvider] must be provided for Direct (1D) PPP
-<<<<<<< HEAD
-    /// - remote: single static [RemoteSite] for RTK
-    pub fn new(
-        cfg: &Config,
-        initial: Option<Orbit>,
-        orbit: O,
-        base_station: Option<B>,
-    ) -> Result<Self, Error> {
-=======
-    pub fn new(cfg: &Config, initial: Option<Position>, orbit: O) -> Result<Self, Error> {
->>>>>>> d534cb24
+    pub fn new(cfg: &Config, initial: Option<Orbit>, orbit: O) -> Result<Self, Error> {
         // Default Almanac, valid until 2035
         let almanac = Almanac::until_2035().map_err(Error::Almanac)?;
 
@@ -288,22 +229,7 @@
             orbit,
             almanac,
             earth_cef,
-<<<<<<< HEAD
             initial,
-            // prev_vdop: None,
-            // prev_used: vec![],
-=======
-            initial: {
-                if let Some(ref initial) = initial {
-                    let geo = initial.geodetic();
-                    let (lat, lon) = (geo[0].to_degrees(), geo[1].to_degrees());
-                    info!("initial position lat={:.3}°, lon={:.3}°", lat, lon);
-                }
-                initial
-            },
-            prev_vdop: None,
-            prev_used: vec![],
->>>>>>> d534cb24
             cfg: cfg.clone(),
             prev_solution: None,
             // TODO
@@ -393,6 +319,7 @@
                                         );
                                         None
                                     } else {
+                                        // Orbit rotation
                                         // now we need to rotate the position to compensate
                                         // for Earth's rotation (if this phenomena is compensated for)
                                         //let mut cd = cd.clone();
@@ -416,14 +343,15 @@
                                 },
                             }
                         } else {
-                            // TODO reconsider for RTK
-                            None
+                            if cd.is_rtk_compatible() {
+                                // preserve and permit pure RTK scenario
+                                Some(cd.clone())
+                            } else {
+                                debug!("{}({}) to be dropped", cd.t, cd.sv);
+                                None
+                            }
                         }
                     } else {
-<<<<<<< HEAD
-                        // TODO reconsider for RTK
-                        None
-=======
                         if cd.is_rtk_compatible() {
                             // preserve and permit pure RTK scenario
                             Some(cd.clone())
@@ -431,7 +359,6 @@
                             debug!("{}({}) to be dropped", cd.t, cd.sv);
                             None
                         }
->>>>>>> d534cb24
                     }
                 },
                 Err(e) => {
@@ -441,43 +368,32 @@
             })
             .collect();
 
-        // relativistic clock bias
+        // state update
+        //  [+] provide velocity if we can
+        //  [+] velocity dependant calculations
         for cd in pool.iter_mut() {
             if modeling.relativistic_clock_bias {
-<<<<<<< HEAD
                 if let Some(orbit) = cd.orbit {
                     // internal storage for next iter
                     self.sv_orbits.insert(cd.sv, orbit);
                     let state = orbit.to_cartesian_pos_vel();
-                    // all these calculations need inst. velocity
-                    // and cannot apply to first Iter
+                    // TODO: improve
                     if state[3] > 0.0 && state[4] > 0.0 && state[5] > 0.0 {
-                        if cd.clock_corr.needs_relativistic_correction {
-                            let w_e = Constants::EARTH_SEMI_MAJOR_AXIS_WGS84;
-                            let mu = Constants::EARTH_GRAVITATION;
-=======
-                if let Some(ref mut state) = cd.state {
-                    if let Some(ref mut correction) = cd.clock_corr {
-                        if state.velocity.is_some() && correction.needs_relativistic_correction {
-                            let w_e = Constants::EARTH_SEMI_MAJOR_AXIS_WGS84;
-                            let mu = Constants::EARTH_GRAVITATION;
-
-                            let orbit = state.orbit(cd.t_tx, self.earth_cef);
->>>>>>> d534cb24
-                            let ea_deg = orbit.ea_deg().map_err(Error::Physics)?;
-                            let ea_rad = ea_deg.to_radians();
-                            let gm = (w_e * mu).sqrt();
-                            let bias =
-                                -2.0_f64 * orbit.ecc().map_err(Error::Physics)? * ea_rad.sin() * gm
-                                    / SPEED_OF_LIGHT_M_S
-                                    / SPEED_OF_LIGHT_M_S
-                                    * Unit::Second;
-                            debug!("{} ({}) : relativistic clock bias: {}", cd.t, cd.sv, bias);
-<<<<<<< HEAD
-                            cd.clock_corr.duration += bias;
-=======
-                            correction.duration += bias;
->>>>>>> d534cb24
+                        if let Some(clock_corr) = &mut cd.clock_corr {
+                            if clock_corr.needs_relativistic_correction {
+                                let w_e = Constants::EARTH_SEMI_MAJOR_AXIS_WGS84;
+                                let mu = Constants::EARTH_GRAVITATION;
+                                let ea_deg = orbit.ea_deg().map_err(Error::Physics)?;
+                                let ea_rad = ea_deg.to_radians();
+                                let gm = (w_e * mu).sqrt();
+                                let bias =
+                                    -2.0_f64 * orbit.ecc().map_err(Error::Physics)? * ea_rad.sin() * gm
+                                        / SPEED_OF_LIGHT_M_S
+                                        / SPEED_OF_LIGHT_M_S
+                                        * Unit::Second;
+                                debug!("{} ({}) : relativistic clock bias: {}", cd.t, cd.sv, bias);
+                                clock_corr.duration += bias;
+                            }
                         }
                     }
                 }
@@ -505,27 +421,6 @@
             });
         }
 
-<<<<<<< HEAD
-        if pool.len() < min_required {
-            return Err(Error::NotEnoughMatchingCandidates);
-        }
-
-        // Initialization
-        if self.initial.is_none() {
-            let t = pool[0].t;
-            let solver = Bancroft::new(&pool)?;
-            let output = solver.resolve()?;
-            let (x_km, y_km, z_km) = (output[0] / 1.0E3, output[1] / 1.0E3, output[2] / 1.0E3);
-            // TODO: run attitude filters ?
-            //  otherwise we will resolve with everything on 1st Iter
-            let orbit = Orbit::from_position(x_km, y_km, z_km, t, self.earth_cef);
-            let (lat_deg, long_deg, h_km) = orbit.latlongalt().map_err(|e| Error::Physics(e))?;
-
-            info!(
-                "{} - initial position lat={:.5}°, lon={:.5}°, h={:.5}km",
-                t, lat_deg, long_deg, h_km,
-            );
-=======
         if self.initial.is_none() {
             let rtk_compatible_len = pool.iter().filter(|cd| cd.is_rtk_compatible()).count();
             if rtk_compatible_len < min_required {
@@ -535,25 +430,22 @@
                 let solver = Bancroft::new(&pool)?;
                 let output = solver.resolve()?;
                 let (x0, y0, z0) = (output[0], output[1], output[2]);
-                let position = Position::from_ecef(Vector3::<f64>::new(x0, y0, z0));
-                let geo = position.geodetic();
-                let (lat, lon) = (geo[0].to_degrees(), geo[1].to_degrees());
+                let orbit = Orbit::from_position(
+                    x0 / 1.0E3,
+                    y0 / 1.0E3,
+                    z0 / 1.0E3,
+                    pool[0].t,
+                    self.earth_cef,
+                );
+                let (lat_deg, long_deg, alt_km) = orbit.latlongalt()
+                    .map_err(|e| Error::Physics(e))?;
                 info!(
-                    "{} - estimated initial position lat={:.3}°, lon={:.3}°",
-                    pool[0].t, lat, lon
+                    "{} estimate initial position lat={:.5}°, lon={:.5}°, alt={:.3}m",
+                    pool[0].t, lat_deg, long_deg, alt_km * 1.0E3,
                 );
-                // update attitudes
-                for cd in pool.iter_mut() {
-                    if let Some(state) = &mut cd.state {
-                        *state = state.with_elevation_azimuth((x0, y0, z0));
-                    }
-                }
-                // store
-                self.initial = Some(Position::from_ecef(Vector3::new(
-                    output[0], output[1], output[2],
-                )));
-            }
->>>>>>> d534cb24
+                //TODO: apply attitude filters ?
+                self.initial = Some(orbit); // store
+            }
         }
 
         let initial = self.initial.unwrap();
@@ -632,24 +524,13 @@
                                                  //     }
                                                  // }
 
-<<<<<<< HEAD
-        let input =
-            match NavigationInput::new((x0_km, y0_km, z0_km), &self.cfg, &pool, w, &ambiguities) {
-                Ok(input) => input,
-                Err(e) => {
-                    error!("Failed to form navigation matrix: {}", e);
-                    return Err(Error::MatrixError);
-                },
-            };
-=======
-        let input = match NavigationInput::new((x0, y0, z0), &self.cfg, &pool, w, &ambiguities) {
+        let input = match NavigationInput::new((x0_km, y0_km, z0_km), &self.cfg, &pool, w, &ambiguities) {
             Ok(input) => input,
             Err(e) => {
                 error!("Failed to form navigation matrix: {}", e);
                 return Err(Error::MatrixFormationError);
             },
         };
->>>>>>> d534cb24
 
         // self.prev_used = pool.iter().map(|cd| cd.sv).collect::<Vec<_>>();
 
@@ -706,7 +587,6 @@
 
         // First solution
         if self.prev_solution.is_none() {
-            // self.prev_vdop = Some(solution.vdop(lat_rad, lon_rad));
             self.prev_solution = Some((t, solution.clone()));
             // always discard 1st solution
             return Err(Error::InvalidatedSolution(InvalidationCause::FirstSolution));
