--- conflicted
+++ resolved
@@ -1,11 +1,6 @@
 use crate::prelude::{
-<<<<<<< HEAD
     BaseStation as RTKBaseStation, Candidate, Carrier, Config, Epoch, Error, InvalidationCause,
     Observation, Orbit, OrbitalStateProvider, PVTSolution, Solver, TimeScale, SV,
-=======
-    Candidate, Carrier, Config, Epoch, Error, InvalidationCause, Observation, OrbitalState,
-    OrbitalStateProvider, PVTSolution, Position, Solver, TimeScale, Vector3, SV,
->>>>>>> d534cb24
 };
 
 mod bancroft;
@@ -29,17 +24,6 @@
     }
 }
 
-<<<<<<< HEAD
-struct BaseStation {}
-
-impl RTKBaseStation for BaseStation {
-    fn observe(&mut self, _: Epoch, _: SV, _: Carrier) -> Option<Observation> {
-        None
-    }
-}
-
-=======
->>>>>>> d534cb24
 struct SolverInput {
     t_rx: Epoch,
     pool: Vec<Candidate>,
